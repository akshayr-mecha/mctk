--- conflicted
+++ resolved
@@ -388,32 +388,6 @@
                 self.render_cache = self.component.render(context.clone());
 
                 // println!("render::aabb - {:?}", self.aabb);
-<<<<<<< HEAD
-                if self.scrollable() {
-                    let (mut clip_start, mut clip_end) = (
-                        Box::new(node!(widgets::RoundedRect {
-                            scissor: Some(true),
-                            background_color: Color::TRANSPARENT,
-                            border_color: Color::TRANSPARENT,
-                            border_width: (0., 0., 0., 0.),
-                            radius: (0., 0., 0., 0.),
-                            swipe: 0
-                        })),
-                        Box::new(node!(widgets::RoundedRect {
-                            scissor: Some(false),
-                            background_color: Color::TRANSPARENT,
-                            border_color: Color::TRANSPARENT,
-                            border_width: (0., 0., 0., 0.),
-                            radius: (0., 0., 0., 0.),
-                            swipe: 0
-                        })),
-                    );
-                    clip_start.render_cache = clip_start.component.render(context.clone());
-                    clip_end.render_cache = clip_end.component.render(context.clone());
-                    self.clip = Some((clip_start, clip_end));
-                    // println!("clip set");
-                }
-=======
                 // if self.scrollable() {
                 //     let (mut clip_start, mut clip_end) = (
                 //         Box::new(node!(widgets::RoundedRect {
@@ -438,7 +412,6 @@
                 //     self.clip = Some((clip_start, clip_end));
                 //     // println!("clip set");
                 // }
->>>>>>> 54bceee9
                 ret = true;
             } else {
                 self.render_cache = prev.render_cache.take();
@@ -455,8 +428,7 @@
                     // } else {
                     //     prev_children.iter_mut().find(|x| x.key == child.key)
                     // }
-                    prev_children.iter_mut().find(|x| x.key == child.key)
-                    ,
+                    prev_children.iter_mut().find(|x| x.key == child.key),
                     scale_factor,
                 )
             }
